--- conflicted
+++ resolved
@@ -32,10 +32,6 @@
         public bool CanGoBack { get; private set; }
         public bool CanReload { get; private set; }
         public bool IsBrowserInitialized { get; private set; }
-<<<<<<< HEAD
-=======
-        public IDictionary<string, object> BoundObjects { get; private set; }
->>>>>>> 65828de4
 
         public double ZoomLevel
         {
