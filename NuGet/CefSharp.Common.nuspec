--- conflicted
+++ resolved
@@ -25,8 +25,6 @@
     <file src="..\CefSharp.BrowserSubprocess\bin\x86\Release\CefSharp.BrowserSubprocess.exe" target="CefSharp\x86"/>
     <file src="..\CefSharp.BrowserSubprocess\bin\x64\Release\CefSharp.BrowserSubprocess.Core.dll" target="CefSharp\x64"/>
 	<file src="..\CefSharp.BrowserSubprocess\bin\x64\Release\CefSharp.BrowserSubprocess.exe" target="CefSharp\x64"/>
-<<<<<<< HEAD
-=======
 
     <file src="..\Win32\Release\CefSharp.Core.xml" target="CefSharp\x86"/>
     <file src="..\x64\Release\CefSharp.Core.xml" target="CefSharp\x64"/>
@@ -35,7 +33,6 @@
     <file src="..\CefSharp\bin\x64\Release\CefSharp.xml" target="CefSharp\x86"/>
     <!-- Long shot, to see if it's here NuDoq.org looks for it, trial and error at it's best -->
     <file src="..\CefSharp\bin\x64\Release\CefSharp.xml" target="lib" />
->>>>>>> 08f1ff96
 
     <file src="CefSharp.Common.props" target="build" />
     <file src="CefSharp.Common.targets" target="build" />
