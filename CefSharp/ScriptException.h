--- conflicted
+++ resolved
@@ -12,17 +12,6 @@
         public: ScriptException(String^ message)
                     : Exception(message)
             {}
-<<<<<<< HEAD
-=======
-
-        public: ScriptException(String^ message, Exception^ innerException)
-                    : Exception(message, innerException)
-            {}
-
-        public: ScriptException(SerializationInfo^ info, StreamingContext context)
-                    : Exception(info, context)
-            {}
->>>>>>> 6e4c61d3
     };
 
 }