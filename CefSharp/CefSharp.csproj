﻿<?xml version="1.0" encoding="utf-8"?>
<Project ToolsVersion="12.0" DefaultTargets="Build" xmlns="http://schemas.microsoft.com/developer/msbuild/2003">
  <Import Project="$(MSBuildExtensionsPath)\$(MSBuildToolsVersion)\Microsoft.Common.props" Condition="Exists('$(MSBuildExtensionsPath)\$(MSBuildToolsVersion)\Microsoft.Common.props')" />
  <PropertyGroup>
    <Configuration Condition=" '$(Configuration)' == '' ">Debug</Configuration>
    <Platform Condition=" '$(Platform)' == '' ">AnyCPU</Platform>
    <ProjectGuid>{A55848CC-10E7-40CB-ADDB-04740B16DD43}</ProjectGuid>
    <OutputType>Library</OutputType>
    <AppDesignerFolder>Properties</AppDesignerFolder>
    <RootNamespace>CefSharp</RootNamespace>
    <AssemblyName>CefSharp</AssemblyName>
    <TargetFrameworkVersion>v4.5.2</TargetFrameworkVersion>
    <FileAlignment>512</FileAlignment>
    <TargetFrameworkProfile>
    </TargetFrameworkProfile>
  </PropertyGroup>
  <PropertyGroup>
    <SignAssembly>true</SignAssembly>
  </PropertyGroup>
  <PropertyGroup>
    <AssemblyOriginatorKeyFile>..\CefSharp.snk</AssemblyOriginatorKeyFile>
  </PropertyGroup>
  <PropertyGroup Condition="'$(Configuration)|$(Platform)' == 'Debug|x86'">
    <DebugSymbols>true</DebugSymbols>
    <OutputPath>bin\x86\Debug\</OutputPath>
    <DefineConstants>DEBUG;TRACE</DefineConstants>
    <DebugType>full</DebugType>
    <PlatformTarget>x86</PlatformTarget>
    <ErrorReport>prompt</ErrorReport>
    <CodeAnalysisRuleSet>MinimumRecommendedRules.ruleset</CodeAnalysisRuleSet>
    <Prefer32Bit>false</Prefer32Bit>
  </PropertyGroup>
  <PropertyGroup Condition="'$(Configuration)|$(Platform)' == 'Release|x86'">
    <OutputPath>bin\x86\Release\</OutputPath>
    <DefineConstants>TRACE</DefineConstants>
    <Optimize>true</Optimize>
    <DebugType>pdbonly</DebugType>
    <PlatformTarget>x86</PlatformTarget>
    <ErrorReport>prompt</ErrorReport>
    <CodeAnalysisRuleSet>MinimumRecommendedRules.ruleset</CodeAnalysisRuleSet>
    <DocumentationFile>bin\x86\Release\CefSharp.XML</DocumentationFile>
    <Prefer32Bit>false</Prefer32Bit>
  </PropertyGroup>
  <PropertyGroup Condition="'$(Configuration)|$(Platform)' == 'Debug|x64'">
    <DebugSymbols>true</DebugSymbols>
    <OutputPath>bin\x64\Debug\</OutputPath>
    <DefineConstants>DEBUG;TRACE</DefineConstants>
    <DebugType>full</DebugType>
    <PlatformTarget>x64</PlatformTarget>
    <ErrorReport>prompt</ErrorReport>
    <CodeAnalysisRuleSet>MinimumRecommendedRules.ruleset</CodeAnalysisRuleSet>
    <Prefer32Bit>false</Prefer32Bit>
  </PropertyGroup>
  <PropertyGroup Condition="'$(Configuration)|$(Platform)' == 'Release|x64'">
    <OutputPath>bin\x64\Release\</OutputPath>
    <DefineConstants>TRACE</DefineConstants>
    <Optimize>true</Optimize>
    <DebugType>pdbonly</DebugType>
    <PlatformTarget>x64</PlatformTarget>
    <ErrorReport>prompt</ErrorReport>
    <CodeAnalysisRuleSet>MinimumRecommendedRules.ruleset</CodeAnalysisRuleSet>
    <DocumentationFile>bin\x64\Release\CefSharp.XML</DocumentationFile>
    <Prefer32Bit>false</Prefer32Bit>
  </PropertyGroup>
  <ItemGroup>
    <Reference Include="System" />
    <Reference Include="System.Core" />
    <Reference Include="System.Runtime.Serialization" />
    <Reference Include="System.ServiceModel" />
    <Reference Include="Microsoft.CSharp" />
  </ItemGroup>
  <ItemGroup>
    <Compile Include="AsyncExtensions.cs" />
    <Compile Include="BindingOptions.cs" />
    <Compile Include="Callback\IAuthCallback.cs" />
    <Compile Include="Callback\IBeforeDownloadCallback.cs" />
    <Compile Include="Callback\ICallback.cs" />
    <Compile Include="Callback\ICompletionCallback.cs" />
    <Compile Include="Callback\IDeleteCookiesCallback.cs" />
    <Compile Include="Callback\IDownloadItemCallback.cs" />
    <Compile Include="Callback\IFileDialogCallback.cs" />
    <Compile Include="Callback\IJavascriptCallback.cs" />
    <Compile Include="Callback\IJsDialogCallback.cs" />
    <Compile Include="Callback\IPrintToPdfCallback.cs" />
    <Compile Include="Callback\IRegisterCdmCallback.cs" />
    <Compile Include="Callback\IRequestCallback.cs" />
    <Compile Include="Callback\IResolveCallback.cs" />
    <Compile Include="Callback\IRunContextMenuCallback.cs" />
    <Compile Include="Callback\ISelectClientCertificateCallback.cs" />
    <Compile Include="Callback\ISetCookieCallback.cs" />
    <Compile Include="Callback\TaskDeleteCookiesCallback.cs" />
    <Compile Include="Callback\TaskSetCookieCallback.cs" />
    <Compile Include="Callback\TaskRegisterCdmCallback.cs" />
    <Compile Include="Callback\TaskCompletionCallback.cs" />
    <Compile Include="Callback\TaskPrintToPdfCallback.cs" />
    <Compile Include="Callback\TaskResolveCallback.cs" />
    <Compile Include="CdmRegistration.cs" />
<<<<<<< HEAD
    <Compile Include="Enums\AlphaType.cs" />
    <Compile Include="Enums\ColorType.cs" />
    <Compile Include="Event\JavascriptBindingCompleteEventArgs.cs" />
=======
    <Compile Include="Enums\CefFileDialogFlags.cs" />
>>>>>>> 613ddced
    <Compile Include="Event\JavascriptBindingEventArgs.cs" />
    <Compile Include="Event\JavascriptBindingMultipleCompleteEventArgs.cs" />
    <Compile Include="Handler\DefaultRequestHandler.cs" />
    <Compile Include="Enums\UrlRequestFlags.cs" />
    <Compile Include="IImage.cs" />
    <Compile Include="IJavascriptObjectRepository.cs" />
    <Compile Include="Internals\ByteArrayResourceHandler.cs" />
    <Compile Include="Internals\DateTimeUtils.cs" />
    <Compile Include="Internals\FileResourceHandler.cs" />
    <Compile Include="CefExtension.cs" />
    <Compile Include="CefLibraryHandle.cs" />
    <Compile Include="Internals\IRenderWebBrowser.cs" />
    <Compile Include="JavascriptException.cs" />
    <Compile Include="JavascriptBindingExtensions.cs" />
    <Compile Include="JavascriptStackFrame.cs" />
    <Compile Include="Structs\CompositionUnderline.cs" />
    <Compile Include="DomNode.cs" />
    <Compile Include="Structs\CursorInfo.cs" />
    <Compile Include="Structs\DraggableRegion.cs" />
    <Compile Include="Enums\CdmRegistrationErrorCode.cs" />
    <Compile Include="Enums\CursorType.cs" />
    <Compile Include="Enums\CefErrorCode.cs" />
    <Compile Include="Enums\CefEventFlags.cs" />
    <Compile Include="Enums\CefFileDialogMode.cs" />
    <Compile Include="Enums\CefFocusSource.cs" />
    <Compile Include="Enums\CefJsDialogType.cs" />
    <Compile Include="Enums\CefMenuCommand.cs" />
    <Compile Include="Enums\CefPdfPrintMarginType.cs" />
    <Compile Include="Enums\CefReturnValue.cs" />
    <Compile Include="Enums\CefState.cs" />
    <Compile Include="Enums\CefTerminationStatus.cs" />
    <Compile Include="Enums\CefThreadIds.cs" />
    <Compile Include="Enums\CertStatus.cs" />
    <Compile Include="Enums\ContextMenuEditState.cs" />
    <Compile Include="Enums\ContextMenuMediaState.cs" />
    <Compile Include="Enums\ContextMenuMediaType.cs" />
    <Compile Include="Enums\ContextMenuType.cs" />
    <Compile Include="Enums\DragOperationsMask.cs" />
    <Compile Include="Enums\FilterStatus.cs" />
    <Compile Include="Enums\KeyEventType.cs" />
    <Compile Include="Enums\KeyType.cs" />
    <Compile Include="Enums\LogSeverity.cs" />
    <Compile Include="Enums\MenuItemType.cs" />
    <Compile Include="Enums\MouseButtonType.cs" />
    <Compile Include="Enums\PaintElementType.cs" />
    <Compile Include="Enums\PluginPolicy.cs" />
    <Compile Include="Enums\PostDataElementType.cs" />
    <Compile Include="Enums\ReferrerPolicy.cs" />
    <Compile Include="Enums\ResourceType.cs" />
    <Compile Include="Enums\SslContentStatus.cs" />
    <Compile Include="Enums\SslVersion.cs" />
    <Compile Include="Enums\TransitionType.cs" />
    <Compile Include="Enums\UrlRequestStatus.cs" />
    <Compile Include="Enums\WindowOpenDisposition.cs" />
    <Compile Include="Event\AddressChangedEventArgs.cs" />
    <Compile Include="Event\ConsoleMessageEventArgs.cs" />
    <Compile Include="Event\FrameLoadEndEventArgs.cs" />
    <Compile Include="Event\FrameLoadStartEventArgs.cs" />
    <Compile Include="Event\IsBrowserInitializedChangedEventArgs.cs" />
    <Compile Include="Event\LoadErrorEventArgs.cs" />
    <Compile Include="Event\LoadingStateChangedEventArgs.cs" />
    <Compile Include="Event\StatusMessageEventHandler.cs" />
    <Compile Include="Event\TitleChangedEventArgs.cs" />
    <Compile Include="Handler\IBrowserProcessHandler.cs" />
    <Compile Include="Handler\IContextMenuHandler.cs" />
    <Compile Include="Handler\IDialogHandler.cs" />
    <Compile Include="Handler\IDisplayHandler.cs" />
    <Compile Include="Handler\IDownloadHandler.cs" />
    <Compile Include="Handler\IDragHandler.cs" />
    <Compile Include="Handler\IFindHandler.cs" />
    <Compile Include="Handler\IFocusHandler.cs" />
    <Compile Include="Handler\IJsDialogHandler.cs" />
    <Compile Include="Handler\IKeyboardHandler.cs" />
    <Compile Include="Handler\ILifeSpanHandler.cs" />
    <Compile Include="Handler\ILoadHandler.cs" />
    <Compile Include="Handler\IRenderProcessMessageHandler.cs" />
    <Compile Include="Handler\IRequestContextHandler.cs" />
    <Compile Include="Handler\IRequestHandler.cs" />
    <Compile Include="Handler\IResourceHandler.cs" />
    <Compile Include="IBrowserSettings.cs" />
    <Compile Include="IDomNode.cs" />
    <Compile Include="Internals\CefTimeUtils.cs" />
    <Compile Include="Internals\CommandLineArgsParser.cs" />
    <Compile Include="Internals\MethodParameter.cs" />
    <Compile Include="IPopupFeatures.cs" />
    <Compile Include="IRequestContext.cs" />
    <Compile Include="IResponseFilter.cs" />
    <Compile Include="ModelBinding\BindingContext.cs">
      <SubType>Code</SubType>
    </Compile>
    <Compile Include="ModelBinding\BindingMemberInfo.cs">
      <SubType>Code</SubType>
    </Compile>
    <Compile Include="ModelBinding\DefaultBinder.cs">
      <SubType>Code</SubType>
    </Compile>
    <Compile Include="ModelBinding\DefaultFieldNameConverter.cs">
      <SubType>Code</SubType>
    </Compile>
    <Compile Include="ModelBinding\IMethodInterceptor.cs" />
    <Compile Include="ModelBinding\IBinder.cs">
      <SubType>Code</SubType>
    </Compile>
    <Compile Include="ModelBinding\IFieldNameConverter.cs">
      <SubType>Code</SubType>
    </Compile>
    <Compile Include="ModelBinding\ModelBindingExtensions.cs" />
    <Compile Include="NavigationEntry.cs" />
    <Compile Include="PdfPrintSettings.cs" />
    <Compile Include="ICookieManager.cs" />
    <Compile Include="IMenuModel.cs" />
    <Compile Include="ProxyOptions.cs" />
    <Compile Include="DefaultResourceHandlerFactoryItem.cs" />
    <Compile Include="Structs\Point.cs" />
    <Compile Include="Structs\Size.cs" />
    <Compile Include="ISslInfo.cs" />
    <Compile Include="Structs\KeyEvent.cs" />
    <Compile Include="IPostData.cs" />
    <Compile Include="IPostDataElement.cs" />
    <Compile Include="Internals\MethodInvocation.cs" />
    <Compile Include="Internals\MethodInvocationCompleteArgs.cs" />
    <Compile Include="Internals\MethodInvocationResult.cs" />
    <Compile Include="Internals\MethodRunnerQueue.cs" />
    <Compile Include="CefSharpSettings.cs" />
    <Compile Include="Cookie.cs" />
    <Compile Include="DefaultResourceHandlerFactory.cs" />
    <Compile Include="DependencyChecker.cs" />
    <Compile Include="IBrowser.cs" />
    <Compile Include="IBrowserHost.cs" />
    <Compile Include="IFrame.cs" />
    <Compile Include="Internals\CefSharpArguments.cs" />
    <Compile Include="Internals\IBrowserAdapter.cs">
      <SubType>Code</SubType>
    </Compile>
    <Compile Include="Internals\IJavascriptCallbackFactory.cs" />
    <Compile Include="Internals\IntPtrExtensions.cs" />
    <Compile Include="Internals\JavascriptCallback.cs" />
    <Compile Include="Internals\JavascriptCallbackEndpointBehavior.cs" />
    <Compile Include="Internals\JavascriptCallbackSurrogate.cs" />
    <Compile Include="Internals\PendingTaskRepository.cs" />
    <Compile Include="Internals\ReflectionUtils.cs" />
    <Compile Include="IResourceHandlerFactory.cs" />
    <Compile Include="IResponse.cs" />
    <Compile Include="IWindowInfo.cs" />
    <Compile Include="Structs\MouseEvent.cs" />
    <Compile Include="IDragData.cs" />
    <Compile Include="DownloadItem.cs" />
    <Compile Include="Internals\BrowserProcessResponse.cs" />
    <Compile Include="Internals\TaskExtensions.cs" />
    <Compile Include="IContextMenuParams.cs" />
    <Compile Include="Internals\ITaskScheduler.cs" />
    <Compile Include="JavascriptIgnoreAttribute.cs" />
    <Compile Include="JavascriptResponse.cs" />
    <Compile Include="Internals\BrowserProcessService.cs" />
    <Compile Include="Internals\BrowserProcessServiceHost.cs" />
    <Compile Include="Internals\WCFExtensions.cs" />
    <Compile Include="PostDataExtensions.cs" />
    <Compile Include="Structs\Range.cs" />
    <Compile Include="Structs\Rect.cs" />
    <Compile Include="Structs\ResolveCallbackResult.cs" />
    <Compile Include="ResourceHandler.cs" />
    <Compile Include="Structs\ScreenInfo.cs" />
    <Compile Include="SchemeHandler\FolderSchemeHandlerFactory.cs" />
    <Compile Include="SchemeHandler\ISchemeHandlerFactory.cs" />
    <Compile Include="SslStatus.cs" />
    <Compile Include="Internals\IBrowserProcess.cs" />
    <Compile Include="Internals\JavascriptMethod.cs" />
    <Compile Include="Internals\JavascriptObject.cs" />
    <Compile Include="Internals\JavascriptObjectRepository.cs" />
    <Compile Include="Internals\JavascriptProperty.cs" />
    <Compile Include="CefCustomScheme.cs" />
    <Compile Include="Internals\InternalWebBrowserExtensions.cs" />
    <Compile Include="Visitor\ICookieVisitor.cs" />
    <Compile Include="Visitor\INavigationEntryVisitor.cs" />
    <Compile Include="Visitor\IStringVisitor.cs" />
    <Compile Include="Visitor\IWebPluginInfoVisitor.cs" />
    <Compile Include="Visitor\TaskCookieVisitor.cs" />
    <Compile Include="Visitor\TaskNavigationEntryVisitor.cs" />
    <Compile Include="Visitor\TaskWebPluginInfoVisitor.cs" />
    <Compile Include="Visitor\TaskStringVisitor.cs" />
    <Compile Include="WebBrowserExtensions.cs" />
    <Compile Include="WebPluginInfo.cs" />
    <Compile Include="IRequest.cs" />
    <Compile Include="IWebBrowser.cs" />
    <Compile Include="Internals\IWebBrowserInternal.cs" />
    <Compile Include="Properties\AssemblyInfo.cs" />
    <Compile Include="Internals\RenderprocessClientFactory.cs" />
  </ItemGroup>
  <ItemGroup />
  <Import Project="$(MSBuildToolsPath)\Microsoft.CSharp.targets" />
  <!-- To modify your build process, add your task inside one of the targets below and uncomment it.
       Other similar extension points exist, see Microsoft.Common.targets.
  <Target Name="BeforeBuild">
  </Target>
  <Target Name="AfterBuild">
  </Target>
  -->
</Project><|MERGE_RESOLUTION|>--- conflicted
+++ resolved
@@ -95,13 +95,10 @@
     <Compile Include="Callback\TaskPrintToPdfCallback.cs" />
     <Compile Include="Callback\TaskResolveCallback.cs" />
     <Compile Include="CdmRegistration.cs" />
-<<<<<<< HEAD
     <Compile Include="Enums\AlphaType.cs" />
     <Compile Include="Enums\ColorType.cs" />
     <Compile Include="Event\JavascriptBindingCompleteEventArgs.cs" />
-=======
     <Compile Include="Enums\CefFileDialogFlags.cs" />
->>>>>>> 613ddced
     <Compile Include="Event\JavascriptBindingEventArgs.cs" />
     <Compile Include="Event\JavascriptBindingMultipleCompleteEventArgs.cs" />
     <Compile Include="Handler\DefaultRequestHandler.cs" />
