--- conflicted
+++ resolved
@@ -6,10 +6,6 @@
 {
     public interface IKeyboardHandler
     {
-<<<<<<< HEAD
-        bool OnKeyEvent(IWebBrowser browser, KeyType type, int code, CefEventFlags modifiers, bool isSystemKey);
-        bool OnPreKeyEvent(IWebBrowser browser, KeyType type, int windowsKeyCode, int nativeKeyCode, CefEventFlags modifiers, bool isSystemKey, ref bool isKeyboardShortcut);
-=======
         /// <summary>
         /// Called before a keyboard event is sent to the renderer. |event| contains
         /// information about the keyboard event. |os_event| is the operating system
@@ -54,6 +50,5 @@
         /// </param>
         /// <returns>Return true if the keyboard event was handled or false otherwise.</returns>
         bool OnKeyEvent(IWebBrowser browserControl, KeyType type, int windowsKeyCode, CefEventFlags modifiers, bool isSystemKey);
->>>>>>> 13669e1f
     }
 }