--- conflicted
+++ resolved
@@ -927,15 +927,11 @@
         protected override void OnMouseLeave(MouseEventArgs e)
         {
             var modifiers = GetModifiers(e);
-<<<<<<< HEAD
 
             if (managedCefBrowserAdapter != null)
             {
-                managedCefBrowserAdapter.OnMouseMove(0, 0, true, modifiers);
-            }
-=======
-            managedCefBrowserAdapter.OnMouseMove(-1, -1, true, modifiers);
->>>>>>> 4b965846
+                managedCefBrowserAdapter.OnMouseMove(-1, -1, true, modifiers);
+            }
         }
 
         private void OnMouseButton(MouseButtonEventArgs e)
