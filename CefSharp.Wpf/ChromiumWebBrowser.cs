--- conflicted
+++ resolved
@@ -939,14 +939,10 @@
 
         void IWebBrowserInternal.OnInitialized()
         {
-<<<<<<< HEAD
             UiThreadRunAsync(() =>
             {
                 SetCurrentValue(IsBrowserInitializedProperty, true);
             });
-=======
-            DoInUi(() => SetCurrentValue(IsBrowserInitializedProperty, true));
->>>>>>> 65828de4
         }
 
         public void Load(string url)
