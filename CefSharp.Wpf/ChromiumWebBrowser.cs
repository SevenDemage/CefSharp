﻿// Copyright © 2010-2014 The CefSharp Authors. All rights reserved.
//
// Use of this source code is governed by a BSD-style license that can be found in the LICENSE file.

using CefSharp.Internals;
using Microsoft.Win32.SafeHandles;
using System;
using System.Collections.Generic;
using System.Linq;
using System.Threading.Tasks;
using System.Windows;
using System.Windows.Controls;
using System.Windows.Controls.Primitives;
using System.Windows.Input;
using System.Windows.Interop;
using System.Windows.Media;
using System.Windows.Threading;

namespace CefSharp.Wpf
{
    public class ChromiumWebBrowser : ContentControl, IRenderWebBrowser, IWpfWebBrowser
    {
        private static readonly Key[] KeysToSendtoBrowser =
        {
            Key.Tab,
            Key.Home, Key.End,
            Key.Left, Key.Right,
            Key.Up, Key.Down
        };

        private HwndSource source;
        private HwndSourceHook sourceHook;
        private DispatcherTimer tooltipTimer;
        private readonly ToolTip toolTip;
        private ManagedCefBrowserAdapter managedCefBrowserAdapter;
        private bool ignoreUriChange;
        private Matrix matrix;

        private Image image;
        private Image popupImage;
        private Popup popup;
        private ScaleTransform dpiTransform;
        private readonly List<IDisposable> disposables = new List<IDisposable>();

        public BrowserSettings BrowserSettings { get; set; }
        public IDialogHandler DialogHandler { get; set; }
        public IJsDialogHandler JsDialogHandler { get; set; }
        public IKeyboardHandler KeyboardHandler { get; set; }
        public IRequestHandler RequestHandler { get; set; }
        public IDownloadHandler DownloadHandler { get; set; }
        public ILifeSpanHandler LifeSpanHandler { get; set; }

        public event EventHandler<ConsoleMessageEventArgs> ConsoleMessage;
        public event EventHandler<StatusMessageEventArgs> StatusMessage;
        public event EventHandler<FrameLoadStartEventArgs> FrameLoadStart;
        public event EventHandler<FrameLoadEndEventArgs> FrameLoadEnd;
        public event EventHandler<LoadErrorEventArgs> LoadError;

        public ICommand BackCommand { get; private set; }
        public ICommand ForwardCommand { get; private set; }
        public ICommand ReloadCommand { get; private set; }
        public ICommand PrintCommand { get; private set; }
        public ICommand ZoomInCommand { get; private set; }
        public ICommand ZoomOutCommand { get; private set; }
        public ICommand ZoomResetCommand { get; private set; }
        public ICommand ViewSourceCommand { get; private set; }
        public ICommand CleanupCommand { get; private set; }
        public ICommand StopCommand { get; private set; }

        #region CanGoBack dependency property

        public bool CanGoBack
        {
            get { return (bool)GetValue(CanGoBackProperty); }
        }

        public static DependencyProperty CanGoBackProperty = DependencyProperty.Register("CanGoBack", typeof (bool), typeof (ChromiumWebBrowser));

        #endregion

        #region CanGoForward dependency property

        public bool CanGoForward
        {
            get { return (bool)GetValue(CanGoForwardProperty); }
        }

        public static DependencyProperty CanGoForwardProperty = DependencyProperty.Register("CanGoForward", typeof (bool), typeof (ChromiumWebBrowser));

        #endregion

        #region CanReload dependency property

        public bool CanReload
        {
            get { return (bool)GetValue(CanReloadProperty); }
        }

        public static DependencyProperty CanReloadProperty = DependencyProperty.Register("CanReload", typeof (bool), typeof (ChromiumWebBrowser));

        #endregion

        int IRenderWebBrowser.BytesPerPixel
        {
            get { return PixelFormat.BitsPerPixel / 8; }
        }

        int IRenderWebBrowser.Width
        {
            get { return (int)matrix.Transform(new Point(ActualWidth, ActualHeight)).X; }
        }

        int IRenderWebBrowser.Height
        {
            get { return (int)matrix.Transform(new Point(ActualWidth, ActualHeight)).Y; }
        }

        private static PixelFormat PixelFormat
        {
            get { return PixelFormats.Bgra32; }
        }

        #region Address dependency property

        public string Address
        {
            get { return (string)GetValue(AddressProperty); }
            set { SetValue(AddressProperty, value); }
        }

        public static readonly DependencyProperty AddressProperty =
            DependencyProperty.Register("Address", typeof(string), typeof(ChromiumWebBrowser),
                                        new UIPropertyMetadata(null, OnAddressChanged));

        private static void OnAddressChanged(DependencyObject sender, DependencyPropertyChangedEventArgs args)
        {
            var owner = (ChromiumWebBrowser)sender;
            var oldValue = (string)args.OldValue;
            var newValue = (string)args.NewValue;

            owner.OnAddressChanged(oldValue, newValue);
        }

        protected virtual void OnAddressChanged(string oldValue, string newValue)
        {
            if (ignoreUriChange)
            {
                return;
            }

            if (!Cef.IsInitialized &&
                !Cef.Initialize())
            {
                throw new InvalidOperationException("Cef::Initialize() failed");
            }

            // TODO: Consider making the delay here configurable.
            tooltipTimer = new DispatcherTimer(
                TimeSpan.FromSeconds(0.5),
                DispatcherPriority.Render,
                OnTooltipTimerTick,
                Dispatcher
            );

            managedCefBrowserAdapter.LoadUrl(newValue);
        }

        #endregion Address dependency property

        #region IsLoading dependency property

        public bool IsLoading
        {
            get { return (bool)GetValue(IsLoadingProperty); }
        }

        public static readonly DependencyProperty IsLoadingProperty =
            DependencyProperty.Register("IsLoading", typeof(bool), typeof(ChromiumWebBrowser), new PropertyMetadata(false));

        #endregion IsLoading dependency property

        #region IsBrowserInitialized dependency property

        public bool IsBrowserInitialized
        {
            get { return (bool)GetValue(IsBrowserInitializedProperty); }
        }

        public static readonly DependencyProperty IsBrowserInitializedProperty =
            DependencyProperty.Register("IsBrowserInitialized", typeof(bool), typeof(ChromiumWebBrowser), new PropertyMetadata(false, OnIsBrowserInitializedChanged));

        public event DependencyPropertyChangedEventHandler IsBrowserInitializedChanged;

        private static void OnIsBrowserInitializedChanged(DependencyObject d, DependencyPropertyChangedEventArgs e)
        {
            var owner = (ChromiumWebBrowser)d;
            var oldValue = (bool)e.OldValue;
            var newValue = (bool)e.NewValue;

            owner.OnIsBrowserInitializedChanged(oldValue, newValue);

            var handlers = owner.IsBrowserInitializedChanged;

            if (handlers != null)
            {
                handlers(owner, e);
            }
        }

        protected virtual void OnIsBrowserInitializedChanged(bool oldValue, bool newValue)
        {

        }

        #endregion IsInitialized dependency property

        #region Title dependency property

        public string Title
        {
            get { return (string)GetValue(TitleProperty); }
            set { SetValue(TitleProperty, value); }
        }

        public static readonly DependencyProperty TitleProperty =
            DependencyProperty.Register("Title", typeof(string), typeof(ChromiumWebBrowser), new PropertyMetadata(defaultValue: null));

        #endregion Title dependency property

        #region ZoomLevel dependency property

        public double ZoomLevel
        {
            get { return (double)GetValue(ZoomLevelProperty); }
            set { SetValue(ZoomLevelProperty, value); }
        }

        public static readonly DependencyProperty ZoomLevelProperty =
            DependencyProperty.Register("ZoomLevel", typeof(double), typeof(ChromiumWebBrowser),
                                        new UIPropertyMetadata(0d, OnZoomLevelChanged));

        private static void OnZoomLevelChanged(DependencyObject sender, DependencyPropertyChangedEventArgs args)
        {
            var owner = (ChromiumWebBrowser)sender;
            var oldValue = (double)args.OldValue;
            var newValue = (double)args.NewValue;

            owner.OnZoomLevelChanged(oldValue, newValue);
        }

        protected virtual void OnZoomLevelChanged(double oldValue, double newValue)
        {
            if (!Cef.IsInitialized)
            {
                throw new InvalidOperationException("Cef::IsInitialized is false");
            }

            managedCefBrowserAdapter.SetZoomLevel(newValue);
        }

        #endregion ZoomLevel dependency property

        #region ZoomLevelIncrement dependency property

        /// <summary>
        /// Specifies the amount used to increase/decrease to ZoomLevel by
        /// By Default this value is 0.10
        /// </summary>
        public double ZoomLevelIncrement
        {
            get { return (double)GetValue(ZoomLevelIncrementProperty); }
            set { SetValue(ZoomLevelIncrementProperty, value); }
        }

        public static readonly DependencyProperty ZoomLevelIncrementProperty =
            DependencyProperty.Register("ZoomLevelIncrement", typeof(double), typeof(ChromiumWebBrowser), new PropertyMetadata(0.10));

        #endregion ZoomLevelIncrement dependency property

        #region CleanupElement dependency property

        /// <summary>
        /// The CleanupElement Controls when the BrowserResources will be cleand up.
        /// The ChromiumWebBrowser will register on Unloaded of the provided Element and dispose all resources when that handler is called.
        /// By default the cleanup element is the Window that contains the ChromiumWebBrowser.
        /// if you want cleanup to happen earlier provide another FrameworkElement.
        /// Be aware that this Control is not usable anymore after cleanup is done.
        /// </summary>
        /// <value>
        /// The cleanup element.
        /// </value>
        public FrameworkElement CleanupElement
        {
            get { return (FrameworkElement)GetValue(CleanupElementProperty); }
            set { SetValue(CleanupElementProperty, value); }
        }

        public static readonly DependencyProperty CleanupElementProperty =
            DependencyProperty.Register("CleanupElement", typeof(FrameworkElement), typeof(ChromiumWebBrowser), new PropertyMetadata(null, OnCleanupElementChanged));

        private static void OnCleanupElementChanged(DependencyObject sender, DependencyPropertyChangedEventArgs args)
        {
            var owner = (ChromiumWebBrowser)sender;
            var oldValue = (FrameworkElement)args.OldValue;
            var newValue = (FrameworkElement)args.NewValue;

            owner.OnCleanupElementChanged(oldValue, newValue);
        }

        protected virtual void OnCleanupElementChanged(FrameworkElement oldValue, FrameworkElement newValue)
        {
            if (oldValue != null)
            {
                oldValue.Unloaded -= OnCleanupElementUnloaded;
            }

            if (newValue != null)
            {
                newValue.Unloaded -= OnCleanupElementUnloaded;
                newValue.Unloaded += OnCleanupElementUnloaded;
            }
        }

        private void OnCleanupElementUnloaded(object sender, RoutedEventArgs e)
        {
            Dispose();
        }

        public void Dispose()
        {
            Dispose(true);
            GC.SuppressFinalize(this);
        }

        protected virtual void Dispose(bool isdisposing)
        {
            Loaded -= OnLoaded;
            Unloaded -= OnUnloaded;

            GotKeyboardFocus -= OnGotKeyboardFocus;
            LostKeyboardFocus -= OnLostKeyboardFocus;

            IsVisibleChanged -= OnIsVisibleChanged;

            Cef.RemoveDisposable(this);

            RemoveSourceHook();

            foreach (var disposable in disposables)
            {
                disposable.Dispose();
            }
            disposables.Clear();

            UiThreadRunAsync(() => WebBrowser = null);
            managedCefBrowserAdapter = null;
            ConsoleMessage = null;
            FrameLoadStart = null;
            FrameLoadEnd = null;
            LoadError = null;
        }

        #endregion CleanupElement dependency property

        #region TooltipText dependency property

        public string TooltipText
        {
            get { return (string)GetValue(TooltipTextProperty); }
        }

        public static readonly DependencyProperty TooltipTextProperty =
            DependencyProperty.Register("TooltipText", typeof(string), typeof(ChromiumWebBrowser), new PropertyMetadata(null, (sender, e) => ((ChromiumWebBrowser)sender).OnTooltipTextChanged()));

        private void OnTooltipTextChanged()
        {
            var timer = tooltipTimer;
            if (timer == null)
            {
                return;
            }

            timer.Stop();

            if (String.IsNullOrEmpty(TooltipText))
            {
                UiThreadRunAsync(() => UpdateTooltip(null), DispatcherPriority.Render);
            }
            else
            {
                timer.Start();
            }
        }

        #endregion

        #region WebBrowser dependency property

        public IWebBrowser WebBrowser
        {
            get { return (IWebBrowser)GetValue(WebBrowserProperty); }
            set { SetValue(WebBrowserProperty, value); }
        }

        public static readonly DependencyProperty WebBrowserProperty =
            DependencyProperty.Register("WebBrowser", typeof(IWebBrowser), typeof(ChromiumWebBrowser), new UIPropertyMetadata(defaultValue: null));

        #endregion WebBrowser dependency property

        static ChromiumWebBrowser()
        {
            var app = Application.Current;

            if (app != null)
            {
                app.Exit += OnApplicationExit;
            }
        }

        public ChromiumWebBrowser()
        {
            Cef.AddDisposable(this);
            Focusable = true;
            FocusVisualStyle = null;
            IsTabStop = true;

            Dispatcher.BeginInvoke((Action)(() => WebBrowser = this));

            Loaded += OnLoaded;
            Unloaded += OnUnloaded;

            GotKeyboardFocus += OnGotKeyboardFocus;
            LostKeyboardFocus += OnLostKeyboardFocus;

            IsVisibleChanged += OnIsVisibleChanged;

            ToolTip = toolTip = new ToolTip();
            toolTip.StaysOpen = true;
            toolTip.Visibility = Visibility.Collapsed;
            toolTip.Closed += OnTooltipClosed;


            BackCommand = new DelegateCommand(Back, () => CanGoBack);
            ForwardCommand = new DelegateCommand(Forward, () => CanGoForward);
            ReloadCommand = new DelegateCommand(Reload, () => CanReload);
            PrintCommand = new DelegateCommand(Print);
            ZoomInCommand = new DelegateCommand(ZoomIn);
            ZoomOutCommand = new DelegateCommand(ZoomOut);
            ZoomResetCommand = new DelegateCommand(ZoomReset);
            ViewSourceCommand = new DelegateCommand(ViewSource);
            CleanupCommand = new DelegateCommand(Dispose);
            StopCommand = new DelegateCommand(Stop);

            managedCefBrowserAdapter = new ManagedCefBrowserAdapter(this);
            managedCefBrowserAdapter.CreateOffscreenBrowser(BrowserSettings ?? new BrowserSettings());

            disposables.Add(managedCefBrowserAdapter);

            disposables.Add(new DisposableEventWrapper(this, ActualHeightProperty, OnActualSizeChanged));
            disposables.Add(new DisposableEventWrapper(this, ActualWidthProperty, OnActualSizeChanged));
        }

        ~ChromiumWebBrowser()
        {
            Dispose(false);
        }

        private void UiThreadRunAsync(Action action, DispatcherPriority priority = DispatcherPriority.DataBind)
        {
            if (Dispatcher.CheckAccess())
            {
                action();
            }
            else if (!Dispatcher.HasShutdownStarted)
            {
                Dispatcher.BeginInvoke(action, priority);
            }
        }

        private void OnActualSizeChanged(object sender, EventArgs e)
        {
            managedCefBrowserAdapter.WasResized();
        }

        private void OnIsVisibleChanged(object sender, DependencyPropertyChangedEventArgs args)
        {
            // If the control was not rendered yet when we tried to set up the source hook, it may have failed (since it couldn't
            // lookup the HwndSource), so we need to retry it whenever visibility changes.
            AddSourceHookIfNotAlreadyPresent();
        }

        private static void OnApplicationExit(object sender, ExitEventArgs e)
        {
            Cef.Shutdown();
        }

        private void OnLoaded(object sender, RoutedEventArgs routedEventArgs)
        {
            if (CleanupElement == null)
            {
                CleanupElement = Window.GetWindow(this);
            }

            AddSourceHookIfNotAlreadyPresent();
        }

        private void OnUnloaded(object sender, RoutedEventArgs routedEventArgs)
        {
            RemoveSourceHook();
        }

        public override void OnApplyTemplate()
        {
            base.OnApplyTemplate();

            AddSourceHookIfNotAlreadyPresent();

            CheckIsNonStandardDpi();

            // Create main window
            Content = image = CreateImage();
            Transform(image);

            popup = CreatePopup();
            Transform(popup);
        }

        private static Image CreateImage()
        {
            var temp = new Image();

            RenderOptions.SetBitmapScalingMode(temp, BitmapScalingMode.NearestNeighbor);

            temp.Stretch = Stretch.None;
            temp.HorizontalAlignment = HorizontalAlignment.Left;
            temp.VerticalAlignment = VerticalAlignment.Top;
            return temp;
        }

        private Popup CreatePopup()
        {
            var newPopup = new Popup
            {
                Child = popupImage = CreateImage(),
                PlacementTarget = this,
                Placement = PlacementMode.Relative,
            };

            newPopup.MouseEnter += PopupMouseEnter;
            newPopup.MouseLeave += PopupMouseLeave;

            return newPopup;
        }

        private void Transform(FrameworkElement element)
        {
            if (dpiTransform != null)
            {
                element.LayoutTransform = dpiTransform;
            }
        }

        private void CheckIsNonStandardDpi()
        {
            dpiTransform = new ScaleTransform(
                   1 / matrix.M11,
                   1 / matrix.M22
               );
        }

        private void AddSourceHookIfNotAlreadyPresent()
        {
            if (source != null)
            {
                return;
            }

            source = (HwndSource)PresentationSource.FromVisual(this);

            if (source != null)
            {
                matrix = source.CompositionTarget.TransformToDevice;
                sourceHook = SourceHook;
                source.AddHook(sourceHook);
            }
        }

        private void RemoveSourceHook()
        {
            if (source != null &&
                sourceHook != null)
            {
                source.RemoveHook(sourceHook);
                source = null;
            }
        }

        private IntPtr SourceHook(IntPtr hWnd, int message, IntPtr wParam, IntPtr lParam, ref bool handled)
        {
            handled = false;

            switch ((WM)message)
            {
                case WM.SYSCHAR:
                case WM.SYSKEYDOWN:
                case WM.SYSKEYUP:
                case WM.KEYDOWN:
                case WM.KEYUP:
                case WM.CHAR:
                case WM.IME_CHAR:
                    if (!IsKeyboardFocused)
                    {
                        break;
                    }

                    if (message == (int)WM.SYSKEYDOWN &&
                        wParam.ToInt32() == KeyInterop.VirtualKeyFromKey(Key.F4))
                    {
                        // We don't want CEF to receive this event (and mark it as handled), since that makes it impossible to
                        // shut down a CefSharp-based app by pressing Alt-F4, which is kind of bad.
                        return IntPtr.Zero;
                    }

                    if (managedCefBrowserAdapter.SendKeyEvent(message, wParam.ToInt32(), 0))
                    {
                        handled = true;
                    }

                    break;
            }

            return IntPtr.Zero;
        }

        void IRenderWebBrowser.InvokeRenderAsync(BitmapInfo bitmapInfo)
        {
            IRenderWebBrowser renderer = this;
            UiThreadRunAsync(() => renderer.SetBitmap(bitmapInfo), DispatcherPriority.Render);
        }

        void IWebBrowserInternal.SetAddress(string address)
        {
            UiThreadRunAsync(() =>
            {
                ignoreUriChange = true;
                SetCurrentValue(AddressProperty, address);
                ignoreUriChange = false;

                // The tooltip should obviously also be reset (and hidden) when the address changes.
                SetCurrentValue(TooltipTextProperty, null);
            });
        }

        void IWebBrowserInternal.SetIsLoading(bool isLoading)
        {
            UiThreadRunAsync(() => SetCurrentValue(IsLoadingProperty, isLoading));
        }

        void IWebBrowserInternal.SetNavState(bool canGoBack, bool canGoForward, bool canReload)
        {
            UiThreadRunAsync(() =>
            {
                SetCurrentValue(CanGoBackProperty, canGoBack);
                SetCurrentValue(CanGoForwardProperty, canGoForward);
                SetCurrentValue(CanReloadProperty, canReload);

                RaiseCommandsCanExecuteChanged();
            });
        }

        private void RaiseCommandsCanExecuteChanged()
        {
            ((DelegateCommand)BackCommand).RaiseCanExecuteChanged();
            ((DelegateCommand)ForwardCommand).RaiseCanExecuteChanged();
            ((DelegateCommand)ReloadCommand).RaiseCanExecuteChanged();
        }

        void IWebBrowserInternal.SetTitle(string title)
        {
            UiThreadRunAsync(() => SetCurrentValue(TitleProperty, title));
        }

        void IWebBrowserInternal.SetTooltipText(string tooltipText)
        {
            UiThreadRunAsync(() => SetCurrentValue(TooltipTextProperty, tooltipText));
        }

        void IRenderWebBrowser.SetPopupSizeAndPosition(int width, int height, int x, int y)
        {
            UiThreadRunAsync(() => SetPopupSizeAndPositionImpl(width, height, x, y));
        }

        void IRenderWebBrowser.SetPopupIsOpen(bool isOpen)
        {
            UiThreadRunAsync(() => { popup.IsOpen = isOpen; });
        }

        private static CefEventFlags GetModifiers(MouseEventArgs e)
        {
            CefEventFlags modifiers = 0;

            if (e.LeftButton == MouseButtonState.Pressed)
            {
                modifiers |= CefEventFlags.LeftMouseButton;
            }
            if (e.MiddleButton == MouseButtonState.Pressed)
            {
                modifiers |= CefEventFlags.MiddleMouseButton;
            }
            if (e.RightButton == MouseButtonState.Pressed)
            {
                modifiers |= CefEventFlags.RightMouseButton;
            }
            return modifiers;
        }

        private static CefEventFlags GetModifiers(KeyEventArgs e)
        {
            CefEventFlags modifiers = 0;

            if (e.KeyboardDevice.Modifiers.HasFlag(ModifierKeys.Shift))
            {
                modifiers |= CefEventFlags.ShiftDown;
            }

            if (e.KeyboardDevice.Modifiers.HasFlag(ModifierKeys.Alt))
            {
                modifiers |= CefEventFlags.AltDown;
            }

            if (e.KeyboardDevice.Modifiers.HasFlag(ModifierKeys.Control))
            {
                modifiers |= CefEventFlags.ControlDown;
            }

            return modifiers;
        }

        private void SetPopupSizeAndPositionImpl(int width, int height, int x, int y)
        {
            popup.Width = width;
            popup.Height = height;

            var popupOffset = new Point(x, y);
            popup.HorizontalOffset = popupOffset.X / matrix.M11;
            popup.VerticalOffset = popupOffset.Y / matrix.M22;
        }

        private void OnTooltipTimerTick(object sender, EventArgs e)
        {
            tooltipTimer.Stop();

            UpdateTooltip(TooltipText);
        }

        private void OnTooltipClosed(object sender, RoutedEventArgs e)
        {
            toolTip.Visibility = Visibility.Collapsed;

            // Set Placement to something other than PlacementMode.Mouse, so that when we re-show the tooltip in
            // UpdateTooltip(), the tooltip will be repositioned to the new mouse point.
            toolTip.Placement = PlacementMode.Absolute;
        }

        private void UpdateTooltip(string text)
        {
            if (String.IsNullOrEmpty(text))
            {
                toolTip.IsOpen = false;
            }
            else
            {
                toolTip.Content = text;
                toolTip.Placement = PlacementMode.Mouse;
                toolTip.Visibility = Visibility.Visible;
                toolTip.IsOpen = true;
            }
        }

        private void OnGotKeyboardFocus(object sender, KeyboardFocusChangedEventArgs e)
        {
            if (managedCefBrowserAdapter != null)
            {
                managedCefBrowserAdapter.SendFocusEvent(true);
            }
        }

        private void OnLostKeyboardFocus(object sender, KeyboardFocusChangedEventArgs e)
        {
            if (managedCefBrowserAdapter != null)
            {
                managedCefBrowserAdapter.SendFocusEvent(false);
            }
        }

        protected override void OnPreviewKeyDown(KeyEventArgs e)
        {
            OnPreviewKey(e);
        }

        protected override void OnPreviewKeyUp(KeyEventArgs e)
        {
            OnPreviewKey(e);
        }

        private void OnPreviewKey(KeyEventArgs e)
        {
            // For some reason, not all kinds of keypresses triggers the appropriate WM_ messages handled by our SourceHook, so
            // we have to handle these extra keys here. Hooking the Tab key like this makes the tab focusing in essence work like
            // KeyboardNavigation.TabNavigation="Cycle"; you will never be able to Tab out of the web browser control.

            if (KeysToSendtoBrowser.Contains(e.Key))
            {
                var message = (int)(e.IsDown ? WM.KEYDOWN : WM.KEYUP);
                var virtualKey = KeyInterop.VirtualKeyFromKey(e.Key);

                var modifiers = GetModifiers(e);
                managedCefBrowserAdapter.SendKeyEvent(message, virtualKey, modifiers);
                e.Handled = true;
            }

            if (e.IsDown && e.KeyboardDevice.Modifiers == ModifierKeys.Control)
            {
                switch (e.Key)
                {
                    case Key.X:
                        managedCefBrowserAdapter.Cut();
                        break;
                    case Key.C:
                        managedCefBrowserAdapter.Copy();
                        break;
                    case Key.V:
                        managedCefBrowserAdapter.Paste();
                        break;
                    case Key.A:
                        managedCefBrowserAdapter.SelectAll();
                        break;
                    case Key.Z:
                        managedCefBrowserAdapter.Undo();
                        break;
                    case Key.Y:
                        managedCefBrowserAdapter.Redo();
                        break;
                }
            }
        }

        protected override void OnMouseMove(MouseEventArgs e)
        {
            var point = GetPixelPosition(e);
            var modifiers = GetModifiers(e);

            if (managedCefBrowserAdapter != null)
            {
                managedCefBrowserAdapter.OnMouseMove((int)point.X, (int)point.Y, false, modifiers);
            }
        }

        protected override void OnMouseWheel(MouseWheelEventArgs e)
        {
            var point = GetPixelPosition(e);

            if (managedCefBrowserAdapter != null)
            {
                managedCefBrowserAdapter.OnMouseWheel(
                    (int)point.X,
                    (int)point.Y,
                    deltaX: 0,
                    deltaY: e.Delta
                    );
            }
        }

        protected void PopupMouseEnter(object sender, MouseEventArgs e)
        {
            Focus();
            Mouse.Capture(this);
        }

        protected void PopupMouseLeave(object sender, MouseEventArgs e)
        {
            Mouse.Capture(null);
        }

        protected override void OnMouseDown(MouseButtonEventArgs e)
        {
            Focus();
            OnMouseButton(e);
            Mouse.Capture(this);
        }

        protected override void OnMouseUp(MouseButtonEventArgs e)
        {
            OnMouseButton(e);
            Mouse.Capture(null);
        }

        protected override void OnMouseLeave(MouseEventArgs e)
        {
            var modifiers = GetModifiers(e);

            if (managedCefBrowserAdapter != null)
            {
                managedCefBrowserAdapter.OnMouseMove(0, 0, true, modifiers);
            }
        }

        private void OnMouseButton(MouseButtonEventArgs e)
        {
            MouseButtonType mouseButtonType;

            switch (e.ChangedButton)
            {
                case MouseButton.Left:
                    mouseButtonType = MouseButtonType.Left;
                    break;

                case MouseButton.Middle:
                    mouseButtonType = MouseButtonType.Middle;
                    break;

                case MouseButton.Right:
                    mouseButtonType = MouseButtonType.Right;
                    break;

                default:
                    return;
            }

            var modifiers = GetModifiers(e);
            var mouseUp = (e.ButtonState == MouseButtonState.Released);
            var point = GetPixelPosition(e);

            if (managedCefBrowserAdapter != null)
            {
                managedCefBrowserAdapter.OnMouseButton((int)point.X, (int)point.Y, mouseButtonType, mouseUp, e.ClickCount, modifiers);
            }
        }

        void IWebBrowserInternal.OnInitialized()
        {
<<<<<<< HEAD
            UiThreadRunAsync(() =>
            {
                SetCurrentValue(IsBrowserInitializedProperty, true);
            });
=======
            UiThreadRunAsync(() => SetCurrentValue(IsBrowserInitializedProperty, true));
>>>>>>> 122e97c4
        }

        public void Load(string url)
        {
            throw new NotImplementedException();
        }

        public void LoadHtml(string html, string url)
        {
            managedCefBrowserAdapter.LoadHtml(html, url);
        }

        public void Undo()
        {
            managedCefBrowserAdapter.Undo();
        }

        public void Redo()
        {
            managedCefBrowserAdapter.Redo();
        }

        public void Cut()
        {
            managedCefBrowserAdapter.Cut();
        }

        public void Copy()
        {
            managedCefBrowserAdapter.Copy();
        }

        public void Paste()
        {
            managedCefBrowserAdapter.Paste();
        }

        public void Delete()
        {
            managedCefBrowserAdapter.Delete();
        }

        public void SelectAll()
        {
            managedCefBrowserAdapter.SelectAll();
        }

        public void Stop()
        {
            managedCefBrowserAdapter.Stop();
        }

        public void Back()
        {
            managedCefBrowserAdapter.GoBack();
        }

        public void Forward()
        {
            managedCefBrowserAdapter.GoForward();
        }

        public void Reload()
        {
            Reload(false);
        }

        public void Reload(bool ignoreCache)
        {
            managedCefBrowserAdapter.Reload(ignoreCache);
        }

        public void Print()
        {
            managedCefBrowserAdapter.Print();
        }

        public void Find(int identifier, string searchText, bool forward, bool matchCase, bool findNext)
        {
            managedCefBrowserAdapter.Find(identifier, searchText, forward, matchCase, findNext);
        }

        public void StopFinding(bool clearSelection)
        {
            managedCefBrowserAdapter.StopFinding(clearSelection);
        }

        private void ZoomIn()
        {
            UiThreadRunAsync(() =>
            {
                ZoomLevel = ZoomLevel + ZoomLevelIncrement;
            });
        }

        private void ZoomOut()
        {
            UiThreadRunAsync(() =>
            {
                ZoomLevel = ZoomLevel - ZoomLevelIncrement;
            });
        }

        private void ZoomReset()
        {
            UiThreadRunAsync(() =>
            {
                ZoomLevel = 0;
            });
        }

        void IWebBrowserInternal.ShowDevTools()
        {
            // TODO: Do something about this one.
            var devToolsUrl = managedCefBrowserAdapter.DevToolsUrl;
            throw new NotImplementedException("Implement when Cef upgraded to 1750.");
        }

        void IWebBrowserInternal.CloseDevTools()
        {
            throw new NotImplementedException("Implement when Cef upgraded to 1750.");
        }

        public string DevToolsUrl
        {
            get { return managedCefBrowserAdapter.DevToolsUrl; }
        }

        void IWebBrowserInternal.OnFrameLoadStart(string url, bool isMainFrame)
        {
            var handler = FrameLoadStart;
            if (handler != null)
            {
                handler(this, new FrameLoadStartEventArgs(url, isMainFrame));
            }
        }

        void IWebBrowserInternal.OnFrameLoadEnd(string url, bool isMainFrame, int httpStatusCode)
        {
            var handler = FrameLoadEnd;

            if (handler != null)
            {
                handler(this, new FrameLoadEndEventArgs(url, isMainFrame, httpStatusCode));
            }
        }

        void IWebBrowserInternal.OnTakeFocus(bool next)
        {
            throw new NotImplementedException();
        }

        void IWebBrowserInternal.OnConsoleMessage(string message, string source, int line)
        {
            var handler = ConsoleMessage;
            if (handler != null)
            {
                handler(this, new ConsoleMessageEventArgs(message, source, line));
            }
        }

        void IWebBrowserInternal.OnStatusMessage(string value)
        {
            var handler = StatusMessage;
            if (handler != null)
            {
                handler(this, new StatusMessageEventArgs(value));
            }
        }

        void IWebBrowserInternal.OnLoadError(string url, CefErrorCode errorCode, string errorText)
        {
            var handler = LoadError;
            if (handler != null)
            {
                handler(this, new LoadErrorEventArgs(url, errorCode, errorText));
            }
        }

        public void RegisterJsObject(string name, object objectToBind)
        {
            managedCefBrowserAdapter.RegisterJsObject(name, objectToBind);
        }

        public void ExecuteScriptAsync(string script)
        {
            managedCefBrowserAdapter.ExecuteScriptAsync(script);
        }

        public Task<JavascriptResponse> EvaluateScriptAsync(string script)
        {
            return EvaluateScriptAsync(script, timeout: null);
        }

        public Task<JavascriptResponse> EvaluateScriptAsync(string script, TimeSpan? timeout)
        {
            return managedCefBrowserAdapter.EvaluateScriptAsync(script, timeout);
        }

        void IRenderWebBrowser.SetCursor(IntPtr handle)
        {
            UiThreadRunAsync(() =>
            {
                Cursor = CursorInteropHelper.Create(new SafeFileHandle(handle, ownsHandle: false));
            });
        }

        void IRenderWebBrowser.ClearBitmap(BitmapInfo bitmapInfo)
        {
            bitmapInfo.InteropBitmap = null;
        }

        void IRenderWebBrowser.SetBitmap(BitmapInfo bitmapInfo)
        {
            lock (bitmapInfo.BitmapLock)
            {
                if (bitmapInfo.IsPopup)
                {
                    bitmapInfo.InteropBitmap = SetBitmapHelper(bitmapInfo,
                        (InteropBitmap)bitmapInfo.InteropBitmap, bitmap => popupImage.Source = bitmap);
                }
                else
                {
                    bitmapInfo.InteropBitmap = SetBitmapHelper(bitmapInfo,
                        (InteropBitmap)bitmapInfo.InteropBitmap, bitmap => image.Source = bitmap);
                }
            }
        }

        private Point GetPixelPosition(MouseEventArgs e)
        {
            var deviceIndependentPosition = e.GetPosition(this);
            var pixelPosition = matrix.Transform(deviceIndependentPosition);

            return pixelPosition;
        }

        private object SetBitmapHelper(BitmapInfo bitmapInfo, InteropBitmap bitmap, Action<InteropBitmap> imageSourceSetter)
        {
            if (bitmap == null)
            {
                imageSourceSetter(null);
                GC.Collect(1);

                var stride = bitmapInfo.Width * ((IRenderWebBrowser)this).BytesPerPixel;

                bitmap = (InteropBitmap)Imaging.CreateBitmapSourceFromMemorySection(bitmapInfo.FileMappingHandle,
                    bitmapInfo.Width, bitmapInfo.Height, PixelFormat, stride, 0);
                imageSourceSetter(bitmap);
            }

            bitmap.Invalidate();

            return bitmap;
        }

        public void ViewSource()
        {
            managedCefBrowserAdapter.ViewSource();
        }

        public Task<string> GetSourceAsync()
        {
            var taskStringVisitor = new TaskStringVisitor();
            managedCefBrowserAdapter.GetSource(taskStringVisitor);
            return taskStringVisitor.Task;
        }

        public Task<string> GetTextAsync()
        {
            var taskStringVisitor = new TaskStringVisitor();
            managedCefBrowserAdapter.GetText(taskStringVisitor);
            return taskStringVisitor.Task;
        }
    }
}<|MERGE_RESOLUTION|>--- conflicted
+++ resolved
@@ -939,14 +939,7 @@
 
         void IWebBrowserInternal.OnInitialized()
         {
-<<<<<<< HEAD
-            UiThreadRunAsync(() =>
-            {
-                SetCurrentValue(IsBrowserInitializedProperty, true);
-            });
-=======
             UiThreadRunAsync(() => SetCurrentValue(IsBrowserInitializedProperty, true));
->>>>>>> 122e97c4
         }
 
         public void Load(string url)
